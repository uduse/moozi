--- conflicted
+++ resolved
@@ -17,10 +17,6 @@
         // "--cov=.",
         // "--cov-report=xml",
         // "--cov-report=html",
-<<<<<<< HEAD
-        "-s",  // capture std output
-=======
->>>>>>> a690953b
         "--ignore=local_deps",
         "tests",
     ],
